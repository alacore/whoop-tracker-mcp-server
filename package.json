--- conflicted
+++ resolved
@@ -1,9 +1,5 @@
 {
-<<<<<<< HEAD
   "name": "@alacore/whoop-mcp-server",
-=======
-  "name": "@whoop-tracker/mcp-server",
->>>>>>> de82d951
   "version": "1.0.0",
   "description": "MCP (Model Context Protocol) server for Whoop APIv2 integration",
   "main": "dist/mcp-standalone.js",
@@ -17,11 +13,7 @@
   ],
   "repository": {
     "type": "git",
-<<<<<<< HEAD
-    "url": "git+https://github.com/alacore/whoop-tracker-mcp-server.git"
-=======
     "url": "https://github.com/alacore/whoop-tracker-mcp-server.git"
->>>>>>> de82d951
   },
   "bugs": {
     "url": "https://github.com/alacore/whoop-tracker-mcp-server/issues"
