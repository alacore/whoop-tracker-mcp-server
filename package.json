--- conflicted
+++ resolved
@@ -13,11 +13,7 @@
   ],
   "repository": {
     "type": "git",
-<<<<<<< HEAD
-    "url": "git+https://github.com/alacore/whoop-tracker-mcp-server.git"
-=======
     "url": "https://github.com/alacore/whoop-tracker-mcp-server.git"
->>>>>>> acd81623
   },
   "bugs": {
     "url": "https://github.com/alacore/whoop-tracker-mcp-server/issues"
